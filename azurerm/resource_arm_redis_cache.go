package azurerm

import (
	"context"
	"fmt"
	"log"
	"net/http"
	"strconv"
	"strings"
	"time"

	"github.com/terraform-providers/terraform-provider-azurerm/azurerm/helpers/tf"

	"github.com/Azure/azure-sdk-for-go/services/redis/mgmt/2018-03-01/redis"
	"github.com/hashicorp/terraform/helper/resource"
	"github.com/hashicorp/terraform/helper/schema"
	"github.com/hashicorp/terraform/helper/validation"
	"github.com/terraform-providers/terraform-provider-azurerm/azurerm/helpers/response"
	"github.com/terraform-providers/terraform-provider-azurerm/azurerm/helpers/suppress"
	"github.com/terraform-providers/terraform-provider-azurerm/azurerm/helpers/validate"
	"github.com/terraform-providers/terraform-provider-azurerm/azurerm/utils"
)

func resourceArmRedisCache() *schema.Resource {
	return &schema.Resource{
		Create: resourceArmRedisCacheCreate,
		Read:   resourceArmRedisCacheRead,
		Update: resourceArmRedisCacheUpdate,
		Delete: resourceArmRedisCacheDelete,
		Importer: &schema.ResourceImporter{
			State: schema.ImportStatePassthrough,
		},

		Schema: map[string]*schema.Schema{
			"name": {
				Type:     schema.TypeString,
				Required: true,
				ForceNew: true,
			},

			"location": {
				Type:      schema.TypeString,
				Required:  true,
				ForceNew:  true,
				StateFunc: azureRMNormalizeLocation,
			},

			"resource_group_name": resourceGroupNameSchema(),

			"zones": singleZonesSchema(),

			"capacity": {
				Type:     schema.TypeInt,
				Required: true,
			},

			"family": {
				Type:             schema.TypeString,
				Required:         true,
				ValidateFunc:     validateRedisFamily,
				DiffSuppressFunc: suppress.CaseDifference,
			},

			"sku_name": {
				Type:     schema.TypeString,
				Required: true,
				ValidateFunc: validation.StringInSlice([]string{
					string(redis.Basic),
					string(redis.Standard),
					string(redis.Premium),
				}, true),
				DiffSuppressFunc: suppress.CaseDifference,
			},

			"minimum_tls_version": {
				Type:     schema.TypeString,
				Optional: true,
				Default:  redis.OneFullStopZero,
				ValidateFunc: validation.StringInSlice([]string{
					string(redis.OneFullStopZero),
					string(redis.OneFullStopOne),
					string(redis.OneFullStopTwo),
				}, false),
			},

			"shard_count": {
				Type:     schema.TypeInt,
				Optional: true,
			},

			"enable_non_ssl_port": {
				Type:     schema.TypeBool,
				Default:  false,
				Optional: true,
			},

			"subnet_id": {
				Type:     schema.TypeString,
				Optional: true,
				ForceNew: true,
			},

			"private_static_ip_address": {
				Type:     schema.TypeString,
				Optional: true,
				Computed: true,
				ForceNew: true,
			},

			"redis_configuration": {
				Type:     schema.TypeList,
				Optional: true,
				Computed: true,
				MaxItems: 1,
				Elem: &schema.Resource{
					Schema: map[string]*schema.Schema{
						"maxclients": {
							Type:     schema.TypeInt,
							Computed: true,
						},

						"maxmemory_delta": {
							Type:     schema.TypeInt,
							Optional: true,
							Computed: true,
						},

						"maxmemory_reserved": {
							Type:     schema.TypeInt,
							Optional: true,
							Computed: true,
						},

						"maxmemory_policy": {
							Type:         schema.TypeString,
							Optional:     true,
							Default:      "volatile-lru",
							ValidateFunc: validateRedisMaxMemoryPolicy,
						},

						"maxfragmentationmemory_reserved": {
							Type:     schema.TypeInt,
							Optional: true,
							Computed: true,
						},

						"rdb_backup_enabled": {
							Type:     schema.TypeBool,
							Optional: true,
						},

						"rdb_backup_frequency": {
							Type:         schema.TypeInt,
							Optional:     true,
							ValidateFunc: validateRedisBackupFrequency,
						},

						"rdb_backup_max_snapshot_count": {
							Type:     schema.TypeInt,
							Optional: true,
						},

						"rdb_storage_connection_string": {
							Type:      schema.TypeString,
							Optional:  true,
							Sensitive: true,
						},

						"notify_keyspace_events": {
							Type:     schema.TypeString,
							Optional: true,
						},

						"aof_backup_enabled": {
							Type:     schema.TypeBool,
							Optional: true,
						},

						"aof_storage_connection_string_0": {
							Type:      schema.TypeString,
							Optional:  true,
							Sensitive: true,
						},

						"aof_storage_connection_string_1": {
							Type:      schema.TypeString,
							Optional:  true,
							Sensitive: true,
						},
						"enable_authentication": {
							Type:     schema.TypeBool,
							Optional: true,
						},
					},
				},
			},

			"patch_schedule": {
				Type:     schema.TypeList,
				Optional: true,
				Elem: &schema.Resource{
					Schema: map[string]*schema.Schema{
						"day_of_week": {
							Type:             schema.TypeString,
							Required:         true,
							DiffSuppressFunc: suppress.CaseDifference,
							ValidateFunc:     validate.DayOfTheWeek(true),
						},
						"start_hour_utc": {
							Type:         schema.TypeInt,
							Optional:     true,
							ValidateFunc: validation.IntBetween(0, 23),
						},
					},
				},
			},

			"hostname": {
				Type:     schema.TypeString,
				Computed: true,
			},

			"port": {
				Type:     schema.TypeInt,
				Computed: true,
			},

			"ssl_port": {
				Type:     schema.TypeInt,
				Computed: true,
			},

			"primary_access_key": {
				Type:      schema.TypeString,
				Computed:  true,
				Sensitive: true,
			},

			"secondary_access_key": {
				Type:      schema.TypeString,
				Computed:  true,
				Sensitive: true,
			},

			"tags": tagsSchema(),
		},
	}
}

func resourceArmRedisCacheCreate(d *schema.ResourceData, meta interface{}) error {
	client := meta.(*ArmClient).redisClient
	ctx := meta.(*ArmClient).StopContext
	log.Printf("[INFO] preparing arguments for Azure ARM Redis Cache creation.")

	name := d.Get("name").(string)
	location := azureRMNormalizeLocation(d.Get("location").(string))
	resGroup := d.Get("resource_group_name").(string)

	enableNonSSLPort := d.Get("enable_non_ssl_port").(bool)

	capacity := int32(d.Get("capacity").(int))
	family := redis.SkuFamily(d.Get("family").(string))
	sku := redis.SkuName(d.Get("sku_name").(string))

	tags := d.Get("tags").(map[string]interface{})
	expandedTags := expandTags(tags)

	if requireResourcesToBeImported {
		existing, err := client.Get(ctx, resGroup, name)
		if err != nil {
			if !utils.ResponseWasNotFound(existing.Response) {
				return fmt.Errorf("Error checking for presence of existing Redis Instance %s (resource group %s) ID", name, resGroup)
			}
		}

		if existing.ID != nil && *existing.ID != "" {
			return tf.ImportAsExistsError("azurerm_redis_cache", *existing.ID)
		}
	}

	patchSchedule, err := expandRedisPatchSchedule(d)
	if err != nil {
		return fmt.Errorf("Error parsing Patch Schedule: %+v", err)
	}

	redisConfiguration, err := expandRedisConfiguration(d)
	if err != nil {
		return fmt.Errorf("Error parsing Redis Configuration: %+v", err)
	}

	parameters := redis.CreateParameters{
		Location: utils.String(location),
		CreateProperties: &redis.CreateProperties{
			EnableNonSslPort: utils.Bool(enableNonSSLPort),
			Sku: &redis.Sku{
				Capacity: utils.Int32(capacity),
				Family:   family,
				Name:     sku,
			},
			MinimumTLSVersion:  redis.TLSVersion(d.Get("minimum_tls_version").(string)),
			RedisConfiguration: redisConfiguration,
		},
		Tags: expandedTags,
	}

	if v, ok := d.GetOk("shard_count"); ok {
		shardCount := int32(v.(int))
		parameters.ShardCount = &shardCount
	}

	if v, ok := d.GetOk("private_static_ip_address"); ok {
		parameters.StaticIP = utils.String(v.(string))
	}

	if v, ok := d.GetOk("subnet_id"); ok {
		parsed, parseErr := parseAzureResourceID(v.(string))
		if parseErr != nil {
			return fmt.Errorf("Error parsing Azure Resource ID %q", v.(string))
		}
		subnetName := parsed.Path["subnets"]
		virtualNetworkName := parsed.Path["virtualNetworks"]
		azureRMLockByName(subnetName, subnetResourceName)
		defer azureRMUnlockByName(subnetName, subnetResourceName)
		azureRMLockByName(virtualNetworkName, virtualNetworkResourceName)
		defer azureRMUnlockByName(virtualNetworkName, virtualNetworkResourceName)
		parameters.SubnetID = utils.String(v.(string))
	}

	if v, ok := d.GetOk("zones"); ok {
		parameters.Zones = expandZones(v.([]interface{}))
	}

	future, err := client.Create(ctx, resGroup, name, parameters)
	if err != nil {
		return fmt.Errorf("Error issuing create request for Redis Cache %s (resource group %s): %v", name, resGroup, err)
	}

	if err = future.WaitForCompletionRef(ctx, client.Client); err != nil {
		return fmt.Errorf("Error waiting for the create of Redis Cache %s (resource group %s): %v", name, resGroup, err)
	}

	read, err := client.Get(ctx, resGroup, name)
	if err != nil {
		return fmt.Errorf("Error reading Redis Cache %s (resource group %s): %v", name, resGroup, err)
	}
	if read.ID == nil {
		return fmt.Errorf("Cannot read Redis Cache %s (resource group %s) ID", name, resGroup)
	}

	log.Printf("[DEBUG] Waiting for Redis Cache (%s) to become available", d.Get("name"))
	stateConf := &resource.StateChangeConf{
		Pending:    []string{"Scaling", "Updating", "Creating"},
		Target:     []string{"Succeeded"},
		Refresh:    redisStateRefreshFunc(ctx, client, resGroup, name),
		Timeout:    60 * time.Minute,
		MinTimeout: 15 * time.Second,
	}
	if _, err = stateConf.WaitForState(); err != nil {
		return fmt.Errorf("Error waiting for Redis Cache (%s) to become available: %s", d.Get("name"), err)
	}

	d.SetId(*read.ID)

	if schedule := patchSchedule; schedule != nil {
		patchClient := meta.(*ArmClient).redisPatchSchedulesClient
		_, err = patchClient.CreateOrUpdate(ctx, resGroup, name, *schedule)
		if err != nil {
			return fmt.Errorf("Error setting Redis Patch Schedule: %+v", err)
		}
	}

	return resourceArmRedisCacheRead(d, meta)
}

func resourceArmRedisCacheUpdate(d *schema.ResourceData, meta interface{}) error {
	client := meta.(*ArmClient).redisClient
	ctx := meta.(*ArmClient).StopContext
	log.Printf("[INFO] preparing arguments for Azure ARM Redis Cache update.")

	name := d.Get("name").(string)
	resGroup := d.Get("resource_group_name").(string)

	enableNonSSLPort := d.Get("enable_non_ssl_port").(bool)

	capacity := int32(d.Get("capacity").(int))
	family := redis.SkuFamily(d.Get("family").(string))
	sku := redis.SkuName(d.Get("sku_name").(string))

	tags := d.Get("tags").(map[string]interface{})
	expandedTags := expandTags(tags)

	parameters := redis.UpdateParameters{
		UpdateProperties: &redis.UpdateProperties{
			MinimumTLSVersion: redis.TLSVersion(d.Get("minimum_tls_version").(string)),
			EnableNonSslPort:  utils.Bool(enableNonSSLPort),
			Sku: &redis.Sku{
				Capacity: utils.Int32(capacity),
				Family:   family,
				Name:     sku,
			},
		},
		Tags: expandedTags,
	}

	if v, ok := d.GetOk("shard_count"); ok {
		if d.HasChange("shard_count") {
			shardCount := int32(v.(int))
			parameters.ShardCount = &shardCount
		}
	}

	if d.HasChange("redis_configuration") {
<<<<<<< HEAD
		redisConfiguration, err := expandRedisConfiguration(d)
		if err != nil {
			return fmt.Errorf("Error parsing Redis Configuration: %+v", err)
		}
		parameters.RedisConfiguration = redisConfiguration
=======
		parameters.RedisConfiguration = expandRedisConfiguration(d)
>>>>>>> 9d95acc1
	}

	if _, err := client.Update(ctx, resGroup, name, parameters); err != nil {
		return err
	}

	read, err := client.Get(ctx, resGroup, name)
	if err != nil {
		return err
	}
	if read.ID == nil {
		return fmt.Errorf("Cannot read Redis Instance %s (resource group %s) ID", name, resGroup)
	}

	log.Printf("[DEBUG] Waiting for Redis Instance (%s) to become available", d.Get("name"))
	stateConf := &resource.StateChangeConf{
		Pending:    []string{"Scaling", "Updating", "Creating"},
		Target:     []string{"Succeeded"},
		Refresh:    redisStateRefreshFunc(ctx, client, resGroup, name),
		Timeout:    60 * time.Minute,
		MinTimeout: 15 * time.Second,
	}
	if _, err = stateConf.WaitForState(); err != nil {
		return fmt.Errorf("Error waiting for Redis Instance (%s) to become available: %s", d.Get("name"), err)
	}

	d.SetId(*read.ID)

	patchSchedule, err := expandRedisPatchSchedule(d)
	if err != nil {
		return fmt.Errorf("Error parsing Patch Schedule: %+v", err)
	}

	patchClient := meta.(*ArmClient).redisPatchSchedulesClient
	if patchSchedule == nil || len(*patchSchedule.ScheduleEntries.ScheduleEntries) == 0 {
		_, err = patchClient.Delete(ctx, resGroup, name)
		if err != nil {
			return fmt.Errorf("Error deleting Redis Patch Schedule: %+v", err)
		}
	} else {
		_, err = patchClient.CreateOrUpdate(ctx, resGroup, name, *patchSchedule)
		if err != nil {
			return fmt.Errorf("Error setting Redis Patch Schedule: %+v", err)
		}
	}

	return resourceArmRedisCacheRead(d, meta)
}

func resourceArmRedisCacheRead(d *schema.ResourceData, meta interface{}) error {
	client := meta.(*ArmClient).redisClient
	ctx := meta.(*ArmClient).StopContext

	id, err := parseAzureResourceID(d.Id())
	if err != nil {
		return err
	}
	resGroup := id.ResourceGroup
	name := id.Path["Redis"]

	resp, err := client.Get(ctx, resGroup, name)

	// covers if the resource has been deleted outside of TF, but is still in the state
	if resp.StatusCode == http.StatusNotFound {
		d.SetId("")
		return nil
	}

	if err != nil {
		return fmt.Errorf("Error making Read request on Azure Redis Cache %s: %s", name, err)
	}

	keysResp, err := client.ListKeys(ctx, resGroup, name)
	if err != nil {
		return fmt.Errorf("Error making ListKeys request on Azure Redis Cache %s: %s", name, err)
	}

	patchSchedulesClient := meta.(*ArmClient).redisPatchSchedulesClient

	schedule, err := patchSchedulesClient.Get(ctx, resGroup, name)
	if err == nil {
		patchSchedule := flattenRedisPatchSchedules(schedule)
		if err = d.Set("patch_schedule", patchSchedule); err != nil {
			return fmt.Errorf("Error setting `patch_schedule`: %+v", err)
		}
	}

	d.Set("name", name)
	d.Set("resource_group_name", resGroup)
	if location := resp.Location; location != nil {
		d.Set("location", azureRMNormalizeLocation(*location))
	}
	if zones := resp.Zones; zones != nil {
		d.Set("zones", zones)
	}

	if sku := resp.Sku; sku != nil {
		d.Set("capacity", sku.Capacity)
		d.Set("family", sku.Family)
		d.Set("sku_name", sku.Name)
	}

	if props := resp.Properties; props != nil {
		d.Set("ssl_port", props.SslPort)
		d.Set("hostname", props.HostName)
		d.Set("minimum_tls_version", string(props.MinimumTLSVersion))
		d.Set("port", props.Port)
		d.Set("enable_non_ssl_port", props.EnableNonSslPort)
		if props.ShardCount != nil {
			d.Set("shard_count", props.ShardCount)
		}
		d.Set("private_static_ip_address", props.StaticIP)
		d.Set("subnet_id", props.SubnetID)
	}

	redisConfiguration, err := flattenRedisConfiguration(resp.RedisConfiguration)
	if err != nil {
		return fmt.Errorf("Error flattening `redis_configuration`: %+v", err)
	}
	if err := d.Set("redis_configuration", redisConfiguration); err != nil {
		return fmt.Errorf("Error setting `redis_configuration`: %+v", err)
	}

	d.Set("primary_access_key", keysResp.PrimaryKey)
	d.Set("secondary_access_key", keysResp.SecondaryKey)

	flattenAndSetTags(d, resp.Tags)

	return nil
}

func resourceArmRedisCacheDelete(d *schema.ResourceData, meta interface{}) error {
	redisClient := meta.(*ArmClient).redisClient
	ctx := meta.(*ArmClient).StopContext

	id, err := parseAzureResourceID(d.Id())
	if err != nil {
		return err
	}
	resGroup := id.ResourceGroup
	name := id.Path["Redis"]

	read, err := redisClient.Get(ctx, resGroup, name)
	if err != nil {
		return fmt.Errorf("Error retrieving Redis Cache %q (Resource Group %q): %+v", name, resGroup, err)
	}
	if read.Properties == nil {
		return fmt.Errorf("Error retrieving Redis Cache properties %q (Resource Group %q): `props` was nil", name, resGroup)
	}
	props := *read.Properties
	if subnetID := props.SubnetID; subnetID != nil {
		parsed, parseErr := parseAzureResourceID(*subnetID)
		if parseErr != nil {
			return fmt.Errorf("Error parsing Azure Resource ID %q", *subnetID)
		}
		subnetName := parsed.Path["subnets"]
		virtualNetworkName := parsed.Path["virtualNetworks"]
		azureRMLockByName(subnetName, subnetResourceName)
		defer azureRMUnlockByName(subnetName, subnetResourceName)
		azureRMLockByName(virtualNetworkName, virtualNetworkResourceName)
		defer azureRMUnlockByName(virtualNetworkName, virtualNetworkResourceName)
	}
	future, err := redisClient.Delete(ctx, resGroup, name)
	if err != nil {
		if response.WasNotFound(future.Response()) {
			return nil
		}

		return err
	}

	if err = future.WaitForCompletionRef(ctx, redisClient.Client); err != nil {
		if response.WasNotFound(future.Response()) {
			return nil
		}

		return err
	}

	return nil
}

func redisStateRefreshFunc(ctx context.Context, client redis.Client, resourceGroupName string, sgName string) resource.StateRefreshFunc {
	return func() (interface{}, string, error) {
		res, err := client.Get(ctx, resourceGroupName, sgName)
		if err != nil {
			return nil, "", fmt.Errorf("Error issuing read request in redisStateRefreshFunc to Azure ARM for Redis Cache Instance '%s' (RG: '%s'): %s", sgName, resourceGroupName, err)
		}

		return res, string(res.ProvisioningState), nil
	}
}

func expandRedisConfiguration(d *schema.ResourceData) (map[string]*string, error) {
	output := make(map[string]*string)

	if v, ok := d.GetOk("redis_configuration.0.maxclients"); ok {
		clients := strconv.Itoa(v.(int))
		output["maxclients"] = utils.String(clients)
	}

	if v, ok := d.GetOk("redis_configuration.0.maxmemory_delta"); ok {
		delta := strconv.Itoa(v.(int))
		output["maxmemory-delta"] = utils.String(delta)
	}

	if v, ok := d.GetOk("redis_configuration.0.maxmemory_reserved"); ok {
		delta := strconv.Itoa(v.(int))
		output["maxmemory-reserved"] = utils.String(delta)
	}

	if v, ok := d.GetOk("redis_configuration.0.maxmemory_policy"); ok {
		output["maxmemory-policy"] = utils.String(v.(string))
	}

	if v, ok := d.GetOk("redis_configuration.0.maxfragmentationmemory_reserved"); ok {
		delta := strconv.Itoa(v.(int))
		output["maxfragmentationmemory-reserved"] = utils.String(delta)
	}

	// RDB Backup
	if v, ok := d.GetOk("redis_configuration.0.rdb_backup_enabled"); ok {
		delta := strconv.FormatBool(v.(bool))
		output["rdb-backup-enabled"] = utils.String(delta)
	}

	if v, ok := d.GetOk("redis_configuration.0.rdb_backup_frequency"); ok {
		delta := strconv.Itoa(v.(int))
		output["rdb-backup-frequency"] = utils.String(delta)
	}

	if v, ok := d.GetOk("redis_configuration.0.rdb_backup_max_snapshot_count"); ok {
		delta := strconv.Itoa(v.(int))
		output["rdb-backup-max-snapshot-count"] = utils.String(delta)
	}

	if v, ok := d.GetOk("redis_configuration.0.rdb_storage_connection_string"); ok {
		output["rdb-storage-connection-string"] = utils.String(v.(string))
	}

	if v, ok := d.GetOk("redis_configuration.0.notify_keyspace_events"); ok {
		output["notify-keyspace-events"] = utils.String(v.(string))
	}

	// AOF Backup
	if v, ok := d.GetOk("redis_configuration.0.aof_backup_enabled"); ok {
		delta := strconv.FormatBool(v.(bool))
		output["aof-backup-enabled"] = utils.String(delta)
	}

	if v, ok := d.GetOk("redis_configuration.0.aof_storage_connection_string_0"); ok {
		output["aof-storage-connection-string-0"] = utils.String(v.(string))
	}

	if v, ok := d.GetOk("redis_configuration.0.aof_storage_connection_string_1"); ok {
		output["aof-storage-connection-string-1"] = utils.String(v.(string))
	}

	// Redis authentication can only be disabled if it is launched inside a VNET.
	if v, ok := d.GetOkExists("redis_configuration.0.enable_authentication"); ok {
		if _, isPrivate := d.GetOk("subnet_id"); !isPrivate {
			return nil, fmt.Errorf("Cannot set `enable_authentication` when `subnet_id` is not set")
		} else {
			value := isAuthNotRequiredAsString(v.(bool))
			output["authnotrequired"] = utils.String(value)
		}
	}
	return output, nil
}

func expandRedisPatchSchedule(d *schema.ResourceData) (*redis.PatchSchedule, error) {
	v, ok := d.GetOk("patch_schedule")
	if !ok {
		return nil, nil
	}

	scheduleValues := v.([]interface{})
	entries := make([]redis.ScheduleEntry, 0)
	for _, scheduleValue := range scheduleValues {
		vals := scheduleValue.(map[string]interface{})
		dayOfWeek := vals["day_of_week"].(string)
		startHourUtc := vals["start_hour_utc"].(int)

		entry := redis.ScheduleEntry{
			DayOfWeek:    redis.DayOfWeek(dayOfWeek),
			StartHourUtc: utils.Int32(int32(startHourUtc)),
		}
		entries = append(entries, entry)
	}

	schedule := redis.PatchSchedule{
		ScheduleEntries: &redis.ScheduleEntries{
			ScheduleEntries: &entries,
		},
	}
	return &schedule, nil
}

func flattenRedisConfiguration(input map[string]*string) ([]interface{}, error) {
	outputs := make(map[string]interface{}, len(input))

	if v := input["maxclients"]; v != nil {
		i, err := strconv.Atoi(*v)
		if err != nil {
			return nil, fmt.Errorf("Error parsing `maxclients` %q: %+v", *v, err)
		}
		outputs["maxclients"] = i
	}
	if v := input["maxmemory-delta"]; v != nil {
		i, err := strconv.Atoi(*v)
		if err != nil {
			return nil, fmt.Errorf("Error parsing `maxmemory-delta` %q: %+v", *v, err)
		}
		outputs["maxmemory_delta"] = i
	}
	if v := input["maxmemory-reserved"]; v != nil {
		i, err := strconv.Atoi(*v)
		if err != nil {
			return nil, fmt.Errorf("Error parsing `maxmemory-reserved` %q: %+v", *v, err)
		}
		outputs["maxmemory_reserved"] = i
	}
	if v := input["maxmemory-policy"]; v != nil {
		outputs["maxmemory_policy"] = *v
	}

	if v := input["maxfragmentationmemory-reserved"]; v != nil {
		i, err := strconv.Atoi(*v)
		if err != nil {
			return nil, fmt.Errorf("Error parsing `maxfragmentationmemory-reserved` %q: %+v", *v, err)
		}
		outputs["maxfragmentationmemory_reserved"] = i
	}

	// delta, reserved, enabled, frequency,, count,
	if v := input["rdb-backup-enabled"]; v != nil {
		b, err := strconv.ParseBool(*v)
		if err != nil {
			return nil, fmt.Errorf("Error parsing `rdb-backup-enabled` %q: %+v", *v, err)
		}
		outputs["rdb_backup_enabled"] = b
	}
	if v := input["rdb-backup-frequency"]; v != nil {
		i, err := strconv.Atoi(*v)
		if err != nil {
			return nil, fmt.Errorf("Error parsing `rdb-backup-frequency` %q: %+v", *v, err)
		}
		outputs["rdb_backup_frequency"] = i
	}
	if v := input["rdb-backup-max-snapshot-count"]; v != nil {
		i, err := strconv.Atoi(*v)
		if err != nil {
			return nil, fmt.Errorf("Error parsing `rdb-backup-max-snapshot-count` %q: %+v", *v, err)
		}
		outputs["rdb_backup_max_snapshot_count"] = i
	}
	if v := input["rdb-storage-connection-string"]; v != nil {
		outputs["rdb_storage_connection_string"] = *v
	}
	if v := input["notify-keyspace-events"]; v != nil {
		outputs["notify_keyspace_events"] = *v
	}

	if v := input["aof-backup-enabled"]; v != nil {
		b, err := strconv.ParseBool(*v)
		if err != nil {
			return nil, fmt.Errorf("Error parsing `aof-backup-enabled` %q: %+v", *v, err)
		}
		outputs["aof_backup_enabled"] = b
	}
	if v := input["aof-storage-connection-string-0"]; v != nil {
		outputs["aof_storage_connection_string_0"] = *v
	}
	if v := input["aof-storage-connection-string-1"]; v != nil {
		outputs["aof_storage_connection_string_1"] = *v
	}

	//  Redis Auth
	if v := input["authnotrequired"]; v != nil {
		outputs["enable_authentication"] = isAuthRequiredAsBool(*v)
	}

	return []interface{}{outputs}, nil
}

func isAuthRequiredAsBool(not_required string) bool {
	value := strings.ToLower(not_required)
	output := map[string]bool{
		"yes": false,
		"no":  true,
	}
	return output[value]
}

func isAuthNotRequiredAsString(auth_required bool) string {
	output := map[bool]string{
		true:  "no",
		false: "yes",
	}
	return output[auth_required]
}

func flattenRedisPatchSchedules(schedule redis.PatchSchedule) []interface{} {
	outputs := make([]interface{}, 0)

	for _, entry := range *schedule.ScheduleEntries.ScheduleEntries {
		output := make(map[string]interface{})

		output["day_of_week"] = string(entry.DayOfWeek)
		output["start_hour_utc"] = int(*entry.StartHourUtc)

		outputs = append(outputs, output)
	}

	return outputs
}

func validateRedisFamily(v interface{}, _ string) (warnings []string, errors []error) {
	value := strings.ToLower(v.(string))
	families := map[string]bool{
		"c": true,
		"p": true,
	}

	if !families[value] {
		errors = append(errors, fmt.Errorf("Redis Family can only be C or P"))
	}
	return warnings, errors
}

func validateRedisMaxMemoryPolicy(v interface{}, _ string) (warnings []string, errors []error) {
	value := strings.ToLower(v.(string))
	families := map[string]bool{
		"noeviction":      true,
		"allkeys-lru":     true,
		"volatile-lru":    true,
		"allkeys-random":  true,
		"volatile-random": true,
		"volatile-ttl":    true,
	}

	if !families[value] {
		errors = append(errors, fmt.Errorf("Redis Max Memory Policy can only be 'noeviction' / 'allkeys-lru' / 'volatile-lru' / 'allkeys-random' / 'volatile-random' / 'volatile-ttl'"))
	}

	return warnings, errors
}

func validateRedisBackupFrequency(v interface{}, _ string) (warnings []string, errors []error) {
	value := v.(int)
	families := map[int]bool{
		15:   true,
		30:   true,
		60:   true,
		360:  true,
		720:  true,
		1440: true,
	}

	if !families[value] {
		errors = append(errors, fmt.Errorf("Redis Backup Frequency can only be '15', '30', '60', '360', '720' or '1440'"))
	}

	return warnings, errors
}<|MERGE_RESOLUTION|>--- conflicted
+++ resolved
@@ -410,15 +410,11 @@
 	}
 
 	if d.HasChange("redis_configuration") {
-<<<<<<< HEAD
 		redisConfiguration, err := expandRedisConfiguration(d)
 		if err != nil {
 			return fmt.Errorf("Error parsing Redis Configuration: %+v", err)
 		}
 		parameters.RedisConfiguration = redisConfiguration
-=======
-		parameters.RedisConfiguration = expandRedisConfiguration(d)
->>>>>>> 9d95acc1
 	}
 
 	if _, err := client.Update(ctx, resGroup, name, parameters); err != nil {
