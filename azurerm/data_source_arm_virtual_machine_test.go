package azurerm

import (
	"fmt"
	"testing"

	"github.com/hashicorp/terraform/helper/resource"

	"github.com/hashicorp/terraform/helper/acctest"
)

func TestAccDataSourceVirtualMachine_basic(t *testing.T) {
	dataSourceName := "data.azurerm_virtual_machine.test"
	ri := acctest.RandInt()

	name := fmt.Sprintf("acctvm-%d", ri)
	config := testAccDataSourceVirtualMachine_basic(ri, testLocation())

	resource.ParallelTest(t, resource.TestCase{
		PreCheck:  func() { testAccPreCheck(t) },
		Providers: testAccProviders,
		Steps: []resource.TestStep{
			{
				Config: config,
				Check:  resource.TestCheckResourceAttr(dataSourceName, "name", name),
			},
		},
	})
}

func testAccDataSourceVirtualMachine_basic(rInt int, location string) string {
	return fmt.Sprintf(`
<<<<<<< HEAD
	resource "azurerm_resource_group" "test" {
		name     = "acctestRG-%[1]d"
		location = "%[2]s"
	}

	resource "azurerm_virtual_network" "test" {
		name                = "acctvn-%[1]d"
		address_space       = ["10.0.0.0/16"]
		location            = "${azurerm_resource_group.test.location}"
		resource_group_name = "${azurerm_resource_group.test.name}"
	}

	resource "azurerm_subnet" "test" {
		name                 = "acctsub-%[1]d"
		resource_group_name  = "${azurerm_resource_group.test.name}"
		virtual_network_name = "${azurerm_virtual_network.test.name}"
		address_prefix       = "10.0.2.0/24"
	}

	resource "azurerm_network_interface" "test" {
		name                = "acctni-%[1]d"
		location            = "${azurerm_resource_group.test.location}"
		resource_group_name = "${azurerm_resource_group.test.name}"

		ip_configuration {
			name                          = "testconfiguration1"
			subnet_id                     = "${azurerm_subnet.test.id}"
			private_ip_address_allocation = "Dynamic"
		}
	}

	resource "azurerm_storage_account" "test" {
		name                     = "accsa%[1]d"
		resource_group_name      = "${azurerm_resource_group.test.name}"
		location                 = "${azurerm_resource_group.test.location}"
		account_tier             = "Standard"
		account_replication_type = "LRS"
	}

	resource "azurerm_storage_container" "test" {
		name                  = "vhds"
		resource_group_name   = "${azurerm_resource_group.test.name}"
		storage_account_name  = "${azurerm_storage_account.test.name}"
		container_access_type = "private"
	}

	resource "azurerm_virtual_machine" "test" {
		name                  = "acctvm-%[1]d"
		location              = "${azurerm_resource_group.test.location}"
		resource_group_name   = "${azurerm_resource_group.test.name}"
		network_interface_ids = ["${azurerm_network_interface.test.id}"]
		vm_size               = "Standard_D1_v2"

		storage_image_reference {
			publisher = "Canonical"
			offer     = "UbuntuServer"
			sku       = "16.04-LTS"
			version   = "latest"
		}

		storage_os_disk {
			name          = "myosdisk1"
			vhd_uri       = "${azurerm_storage_account.test.primary_blob_endpoint}${azurerm_storage_container.test.name}/myosdisk1.vhd"
			caching       = "ReadWrite"
			create_option = "FromImage"
		}

		os_profile {
			computer_name  = "linuxhost01"
			admin_username = "testadmin"
			admin_password = "Password1234!"
		}

		os_profile_linux_config {
			disable_password_authentication = false
		}
	}

	data "azurerm_virtual_machine" "test" {
		resource_group_name = "${azurerm_resource_group.test.name}"
		name                = "${azurerm_virtual_machine.test.name}"
	}
=======
resource "azurerm_resource_group" "test" {
  name     = "acctestRG-%[1]d"
  location = "%[2]s"
}

resource "azurerm_virtual_network" "test" {
  name                = "acctvn-%[1]d"
  address_space       = ["10.0.0.0/16"]
  location            = "${azurerm_resource_group.test.location}"
  resource_group_name = "${azurerm_resource_group.test.name}"
}

resource "azurerm_subnet" "test" {
  name                 = "acctsub-%[1]d"
  resource_group_name  = "${azurerm_resource_group.test.name}"
  virtual_network_name = "${azurerm_virtual_network.test.name}"
  address_prefix       = "10.0.2.0/24"
}

resource "azurerm_network_interface" "test" {
  name                = "acctni-%[1]d"
  location            = "${azurerm_resource_group.test.location}"
  resource_group_name = "${azurerm_resource_group.test.name}"

  ip_configuration {
    name                          = "testconfiguration1"
    subnet_id                     = "${azurerm_subnet.test.id}"
    private_ip_address_allocation = "dynamic"
  }
}

resource "azurerm_storage_account" "test" {
  name                     = "accsa%[1]d"
  resource_group_name      = "${azurerm_resource_group.test.name}"
  location                 = "${azurerm_resource_group.test.location}"
  account_tier             = "Standard"
  account_replication_type = "LRS"
}

resource "azurerm_storage_container" "test" {
  name                  = "vhds"
  resource_group_name   = "${azurerm_resource_group.test.name}"
  storage_account_name  = "${azurerm_storage_account.test.name}"
  container_access_type = "private"
}

resource "azurerm_virtual_machine" "test" {
  name                  = "acctvm-%[1]d"
  location              = "${azurerm_resource_group.test.location}"
  resource_group_name   = "${azurerm_resource_group.test.name}"
  network_interface_ids = ["${azurerm_network_interface.test.id}"]
  vm_size               = "Standard_D1_v2"

  storage_image_reference {
    publisher = "Canonical"
    offer     = "UbuntuServer"
    sku       = "16.04-LTS"
    version   = "latest"
  }

  storage_os_disk {
    name          = "myosdisk1"
    vhd_uri       = "${azurerm_storage_account.test.primary_blob_endpoint}${azurerm_storage_container.test.name}/myosdisk1.vhd"
    caching       = "ReadWrite"
    create_option = "FromImage"
  }

  os_profile {
    computer_name  = "linuxhost01"
    admin_username = "testadmin"
    admin_password = "Password1234!"
  }

  os_profile_linux_config {
    disable_password_authentication = false
  }
}

data "azurerm_virtual_machine" "test" {
  resource_group_name = "${azurerm_resource_group.test.name}"
  name                = "${azurerm_virtual_machine.test.name}"
}
>>>>>>> 4b2bf1b1
`, rInt, location)
}<|MERGE_RESOLUTION|>--- conflicted
+++ resolved
@@ -30,90 +30,6 @@
 
 func testAccDataSourceVirtualMachine_basic(rInt int, location string) string {
 	return fmt.Sprintf(`
-<<<<<<< HEAD
-	resource "azurerm_resource_group" "test" {
-		name     = "acctestRG-%[1]d"
-		location = "%[2]s"
-	}
-
-	resource "azurerm_virtual_network" "test" {
-		name                = "acctvn-%[1]d"
-		address_space       = ["10.0.0.0/16"]
-		location            = "${azurerm_resource_group.test.location}"
-		resource_group_name = "${azurerm_resource_group.test.name}"
-	}
-
-	resource "azurerm_subnet" "test" {
-		name                 = "acctsub-%[1]d"
-		resource_group_name  = "${azurerm_resource_group.test.name}"
-		virtual_network_name = "${azurerm_virtual_network.test.name}"
-		address_prefix       = "10.0.2.0/24"
-	}
-
-	resource "azurerm_network_interface" "test" {
-		name                = "acctni-%[1]d"
-		location            = "${azurerm_resource_group.test.location}"
-		resource_group_name = "${azurerm_resource_group.test.name}"
-
-		ip_configuration {
-			name                          = "testconfiguration1"
-			subnet_id                     = "${azurerm_subnet.test.id}"
-			private_ip_address_allocation = "Dynamic"
-		}
-	}
-
-	resource "azurerm_storage_account" "test" {
-		name                     = "accsa%[1]d"
-		resource_group_name      = "${azurerm_resource_group.test.name}"
-		location                 = "${azurerm_resource_group.test.location}"
-		account_tier             = "Standard"
-		account_replication_type = "LRS"
-	}
-
-	resource "azurerm_storage_container" "test" {
-		name                  = "vhds"
-		resource_group_name   = "${azurerm_resource_group.test.name}"
-		storage_account_name  = "${azurerm_storage_account.test.name}"
-		container_access_type = "private"
-	}
-
-	resource "azurerm_virtual_machine" "test" {
-		name                  = "acctvm-%[1]d"
-		location              = "${azurerm_resource_group.test.location}"
-		resource_group_name   = "${azurerm_resource_group.test.name}"
-		network_interface_ids = ["${azurerm_network_interface.test.id}"]
-		vm_size               = "Standard_D1_v2"
-
-		storage_image_reference {
-			publisher = "Canonical"
-			offer     = "UbuntuServer"
-			sku       = "16.04-LTS"
-			version   = "latest"
-		}
-
-		storage_os_disk {
-			name          = "myosdisk1"
-			vhd_uri       = "${azurerm_storage_account.test.primary_blob_endpoint}${azurerm_storage_container.test.name}/myosdisk1.vhd"
-			caching       = "ReadWrite"
-			create_option = "FromImage"
-		}
-
-		os_profile {
-			computer_name  = "linuxhost01"
-			admin_username = "testadmin"
-			admin_password = "Password1234!"
-		}
-
-		os_profile_linux_config {
-			disable_password_authentication = false
-		}
-	}
-
-	data "azurerm_virtual_machine" "test" {
-		resource_group_name = "${azurerm_resource_group.test.name}"
-		name                = "${azurerm_virtual_machine.test.name}"
-	}
-=======
 resource "azurerm_resource_group" "test" {
   name     = "acctestRG-%[1]d"
   location = "%[2]s"
@@ -196,6 +112,5 @@
   resource_group_name = "${azurerm_resource_group.test.name}"
   name                = "${azurerm_virtual_machine.test.name}"
 }
->>>>>>> 4b2bf1b1
 `, rInt, location)
 }