--- conflicted
+++ resolved
@@ -35,11 +35,6 @@
 	})
 }
 
-<<<<<<< HEAD
-func TestAccAzureRMEventHubNamespace_KafkaEnabled(t *testing.T) {
-	resourceName := "azurerm_eventhub_namespace.test"
-	ri := acctest.RandInt()
-=======
 func TestAccAzureRMEventHubNamespace_requiresImport(t *testing.T) {
 	if !requireResourcesToBeImported {
 		t.Skip("Skipping since resources aren't required to be imported")
@@ -49,15 +44,36 @@
 	resourceName := "azurerm_eventhub_namespace.test"
 	ri := acctest.RandInt()
 	location := testLocation()
->>>>>>> 6086a244
-
-	resource.ParallelTest(t, resource.TestCase{
-		PreCheck:     func() { testAccPreCheck(t) },
-		Providers:    testAccProviders,
-		CheckDestroy: testCheckAzureRMEventHubNamespaceDestroy,
-		Steps: []resource.TestStep{
-			{
-<<<<<<< HEAD
+
+	resource.ParallelTest(t, resource.TestCase{
+		PreCheck:     func() { testAccPreCheck(t) },
+		Providers:    testAccProviders,
+		CheckDestroy: testCheckAzureRMEventHubNamespaceDestroy,
+		Steps: []resource.TestStep{
+			{
+				Config: testAccAzureRMEventHubNamespace_basic(ri, location),
+				Check: resource.ComposeTestCheckFunc(
+					testCheckAzureRMEventHubNamespaceExists(resourceName),
+				),
+			},
+			{
+				Config:      testAccAzureRMEventHubNamespace_requiresImport(ri, location),
+				ExpectError: testRequiresImportError("azurerm_eventhub_namespace"),
+			},
+		},
+	})
+}
+
+func TestAccAzureRMEventHubNamespace_KafkaEnabled(t *testing.T) {
+	resourceName := "azurerm_eventhub_namespace.test"
+	ri := acctest.RandInt()
+
+	resource.ParallelTest(t, resource.TestCase{
+		PreCheck:     func() { testAccPreCheck(t) },
+		Providers:    testAccProviders,
+		CheckDestroy: testCheckAzureRMEventHubNamespaceDestroy,
+		Steps: []resource.TestStep{
+			{
 				Config: testAccAzureRMEventHubNamespace_KafkaEnabled(ri, testLocation()),
 				Check: resource.ComposeTestCheckFunc(
 					testCheckAzureRMEventHubNamespaceExists(resourceName),
@@ -68,16 +84,6 @@
 				ResourceName:      resourceName,
 				ImportState:       true,
 				ImportStateVerify: true,
-=======
-				Config: testAccAzureRMEventHubNamespace_basic(ri, location),
-				Check: resource.ComposeTestCheckFunc(
-					testCheckAzureRMEventHubNamespaceExists(resourceName),
-				),
-			},
-			{
-				Config:      testAccAzureRMEventHubNamespace_requiresImport(ri, location),
-				ExpectError: testRequiresImportError("azurerm_eventhub_namespace"),
->>>>>>> 6086a244
 			},
 		},
 	})
@@ -409,7 +415,20 @@
 `, rInt, location, rInt)
 }
 
-<<<<<<< HEAD
+func testAccAzureRMEventHubNamespace_requiresImport(rInt int, location string) string {
+	template := testAccAzureRMEventHubNamespace_basic(rInt, location)
+	return fmt.Sprintf(`
+%s
+
+resource "azurerm_eventhub_namespace" "import" {
+  name                = "${azurerm_eventhub_namespace.test.name}"
+  location            = "${azurerm_eventhub_namespace.test.location}"
+  resource_group_name = "${azurerm_eventhub_namespace.test.resource_group_name}"
+  sku                 = "${azurerm_eventhub_namespace.test.sku}"
+}
+`, template)
+}
+
 
 func testAccAzureRMEventHubNamespace_KafkaEnabled(rInt int, location string) string {
 	return fmt.Sprintf(`
@@ -427,20 +446,6 @@
   kafka_enabled       = true
 }
 `, rInt, location, rInt)
-=======
-func testAccAzureRMEventHubNamespace_requiresImport(rInt int, location string) string {
-	template := testAccAzureRMEventHubNamespace_basic(rInt, location)
-	return fmt.Sprintf(`
-%s
-
-resource "azurerm_eventhub_namespace" "import" {
-  name                = "${azurerm_eventhub_namespace.test.name}"
-  location            = "${azurerm_eventhub_namespace.test.location}"
-  resource_group_name = "${azurerm_eventhub_namespace.test.resource_group_name}"
-  sku                 = "${azurerm_eventhub_namespace.test.sku}"
-}
-`, template)
->>>>>>> 6086a244
 }
 
 func testAccAzureRMEventHubNamespace_standard(rInt int, location string) string {
